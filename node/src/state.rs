//! # Node State Management
//!
//! This module defines the in-memory state of a node in the cluster
//! Including its config, known pods, runtime container info and docker

use actix_web::web::Data;
use dashmap::DashMap;
use shared::models::PodObject;
use uuid::Uuid;

use crate::{
    docker::manager::{DockerClient, DockerManager},
    models::{Config, PodRuntime},
};

/// Thread safe wrapper
pub type State = Data<NodeState>;

pub fn new_state() -> State {
    Data::new(NodeState::new(None, None))
}

pub fn new_state_with(
    config_in: Option<Config>,
    docker_in: Option<Box<dyn DockerClient + Send + Sync>>,
) -> State {
    Data::new(NodeState::new(config_in, docker_in))
}

/// Global in-memory state for a single node.
pub struct NodeState {
    pub config: Config,
    pub docker_mgr: Box<dyn DockerClient + Send + Sync>,
    pods: DashMap<Uuid, PodObject>,
    pod_runtimes: DashMap<Uuid, PodRuntime>,
}

impl NodeState {
    /// Initializes a new [`NodeState`] instance, loading config and starting Docker manager.
    fn new(
        config_in: Option<Config>,
        docker_in: Option<Box<dyn DockerClient + Send + Sync>>,
    ) -> Self {
        let docker_mgr = docker_in.unwrap_or_else(|| {
            Box::new(
                DockerManager::start()
                    .inspect_err(
                        |err| tracing::error!(error = %err, "Failed to start docker manager"),
                    )
                    .expect("Docker manager failed to start"),
            )
        });

        let config = config_in.unwrap_or_else(Config::from_env);

        Self {
            config,
            docker_mgr,
            pods: DashMap::new(),
            pod_runtimes: DashMap::new(),
        }
    }

    /// Returns a pod by ID if it exists in the local pod cache.
    pub fn get_pod(&self, id: &Uuid) -> Option<PodObject> {
        self.pods.get(id).map(|r| r.clone())
    }

    /// Returns the runtime info of a pod by ID if available.
    pub fn get_pod_runtime(&self, id: &Uuid) -> Option<PodRuntime> {
        self.pod_runtimes.get(id).map(|r| r.clone())
    }

    /// Returns all tracked pod runtime entries.
    pub fn list_pod_runtimes(&self) -> Vec<PodRuntime> {
        self.pod_runtimes
            .iter()
            .map(|entry| entry.value().clone())
            .collect()
    }

    /// Inserts or updates a pod definition in the cache.
    pub fn put_pod(&self, pod: &PodObject) {
        self.pods.insert(pod.id, pod.clone());
    }

    /// Removes a pod from the pod cache.
    pub fn delete_pod(&self, id: &Uuid) {
        self.pods.remove(id);
    }

    /// Removes a pod runtime entry from the runtime cache.
    pub fn delete_pod_runtime(&self, id: &Uuid) {
        self.pod_runtimes.remove(id);
    }

    /// Adds a new pod runtime entry if it doesn't already exist.
    pub fn add_pod_runtime(&self, pod_runtime: PodRuntime) -> Result<(), String> {
        if self.pod_runtimes.contains_key(&pod_runtime.id) {
            return Err(format!(
                "PodRuntime with ID '{}' already exists.",
                pod_runtime.id
            ));
        }
        self.pod_runtimes.insert(pod_runtime.id, pod_runtime);
        Ok(())
    }
<<<<<<< HEAD
=======

    /// Updates the runtime status of a pod by merging new container statuses.
    pub fn update_pod_runtime_status(
        &self,
        pod_id: &Uuid,
        container_statuses: HashMap<String, ContainerStateStatusEnum>,
    ) -> Result<(), String> {
        if let Some(mut pod_runtime) = self.pod_runtimes.get_mut(pod_id) {
            // Update each container status in pod_runtime
            for (spec_name, status) in container_statuses {
                if let Some(container) = pod_runtime.containers.get_mut(&spec_name) {
                    container.status = status.clone();
                }
            }
            Ok(())
        } else {
            Err(format!("PodRuntime with ID '{}' not found", pod_id))
        }
    }
}

/// Node configuration loaded from environment variables.
#[derive(Debug)]
pub struct Config {
    pub server_url: String,
    pub port: u16,
    pub name: String,
    pub register_retries: u16,
    pub node_api_workers: usize,
    pub sync_loop: u16,
}

/// Loads node configuration from environment variables.
///
/// Falls back to defaults when applicable.
/// Panics if `NODE_PORT` is missing or invalid.
fn load_config() -> Config {
    let server_address = env::var("R8S_SERVER_HOST").unwrap_or_else(|_| "localhost".to_string());

    let server_port = env::var("R8S_SERVER_PORT")
        .ok()
        .and_then(|s| s.parse::<u16>().ok())
        .unwrap_or(7620);

    let port = env::var("NODE_PORT")
        .expect("NODE_PORT environment variable is required")
        .parse()
        .expect("NODE_PORT must be a valid number");

    let sync_loop = env::var("SYNC_LOOP_INTERVAL")
        .ok()
        .and_then(|s| s.parse::<u16>().ok())
        .unwrap_or(15);

    let name = env::var("NODE_NAME").unwrap_or_else(|_| format!("worker-node-{}", port));

    let register_retries = env::var("NODE_REGISTER_RETRIES")
        .ok()
        .and_then(|s| s.parse::<u16>().ok())
        .unwrap_or(3);

    let node_api_workers = env::var("NODE_API_WORKERS")
        .ok()
        .and_then(|s| s.parse::<usize>().ok())
        .unwrap_or(2);

    Config {
        server_url: format!("http://{}:{}", server_address, server_port),
        port,
        name,
        sync_loop,
        register_retries,
        node_api_workers,
    }
>>>>>>> 0c0dc338
}<|MERGE_RESOLUTION|>--- conflicted
+++ resolved
@@ -3,7 +3,10 @@
 //! This module defines the in-memory state of a node in the cluster
 //! Including its config, known pods, runtime container info and docker
 
+use std::collections::HashMap;
+
 use actix_web::web::Data;
+use bollard::secret::ContainerStateStatusEnum;
 use dashmap::DashMap;
 use shared::models::PodObject;
 use uuid::Uuid;
@@ -105,8 +108,6 @@
         self.pod_runtimes.insert(pod_runtime.id, pod_runtime);
         Ok(())
     }
-<<<<<<< HEAD
-=======
 
     /// Updates the runtime status of a pod by merging new container statuses.
     pub fn update_pod_runtime_status(
@@ -126,60 +127,4 @@
             Err(format!("PodRuntime with ID '{}' not found", pod_id))
         }
     }
-}
-
-/// Node configuration loaded from environment variables.
-#[derive(Debug)]
-pub struct Config {
-    pub server_url: String,
-    pub port: u16,
-    pub name: String,
-    pub register_retries: u16,
-    pub node_api_workers: usize,
-    pub sync_loop: u16,
-}
-
-/// Loads node configuration from environment variables.
-///
-/// Falls back to defaults when applicable.
-/// Panics if `NODE_PORT` is missing or invalid.
-fn load_config() -> Config {
-    let server_address = env::var("R8S_SERVER_HOST").unwrap_or_else(|_| "localhost".to_string());
-
-    let server_port = env::var("R8S_SERVER_PORT")
-        .ok()
-        .and_then(|s| s.parse::<u16>().ok())
-        .unwrap_or(7620);
-
-    let port = env::var("NODE_PORT")
-        .expect("NODE_PORT environment variable is required")
-        .parse()
-        .expect("NODE_PORT must be a valid number");
-
-    let sync_loop = env::var("SYNC_LOOP_INTERVAL")
-        .ok()
-        .and_then(|s| s.parse::<u16>().ok())
-        .unwrap_or(15);
-
-    let name = env::var("NODE_NAME").unwrap_or_else(|_| format!("worker-node-{}", port));
-
-    let register_retries = env::var("NODE_REGISTER_RETRIES")
-        .ok()
-        .and_then(|s| s.parse::<u16>().ok())
-        .unwrap_or(3);
-
-    let node_api_workers = env::var("NODE_API_WORKERS")
-        .ok()
-        .and_then(|s| s.parse::<usize>().ok())
-        .unwrap_or(2);
-
-    Config {
-        server_url: format!("http://{}:{}", server_address, server_port),
-        port,
-        name,
-        sync_loop,
-        register_retries,
-        node_api_workers,
-    }
->>>>>>> 0c0dc338
 }